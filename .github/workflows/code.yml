name: Code CI

on:
  push:
  pull_request:
env:
  # The target python version, which must match the Dockerfile version
  CONTAINER_PYTHON: "3.11"

jobs:
  lint:
    # pull requests are a duplicate of a branch push if within the same repo.
    if: github.event_name != 'pull_request' || github.event.pull_request.head.repo.full_name != github.repository
    runs-on: ubuntu-latest

    steps:
      - name: Checkout
        uses: actions/checkout@v4

      - name: Install python packages
        uses: ./.github/actions/install_requirements
        with:
          requirements_file: requirements-dev-3.x.txt
          install_options: -e .[dev]

      - name: Lint
        run: tox -e pre-commit,mypy

  test:
    if: github.event_name != 'pull_request' || github.event.pull_request.head.repo.full_name != github.repository
    strategy:
      fail-fast: false
      matrix:
        os: ["ubuntu-latest"] # can add windows-latest, macos-latest
        python: ["3.10", "3.11"]
        install: ["-e .[dev]"]
        # Make one version be non-editable to test both paths of version code
        include:
          - os: "ubuntu-latest"
            python: "3.10"
            install: ".[dev]"

    runs-on: ${{ matrix.os }}
    env:
      # https://github.com/pytest-dev/pytest/issues/2042
      PY_IGNORE_IMPORTMISMATCH: "1"

    steps:
      - name: Checkout
        uses: actions/checkout@v4
        with:
          # Need this to get version number from last tag
          fetch-depth: 0

      - name: Install python packages
        uses: ./.github/actions/install_requirements
        with:
          python_version: ${{ matrix.python }}
          requirements_file: requirements-test-${{ matrix.os }}-${{ matrix.python }}.txt
          install_options: ${{ matrix.install }}

      - name: List dependency tree
        run: pipdeptree

      - name: Run tests
        run: tox -e pytest

      - name: Upload coverage to Codecov
        uses: codecov/codecov-action@v3
        with:
          name: ${{ matrix.python }}/${{ matrix.os }}
          files: cov.xml

  dist:
    if: github.event_name != 'pull_request' || github.event.pull_request.head.repo.full_name != github.repository
    runs-on: "ubuntu-latest"

    steps:
      - name: Checkout
        uses: actions/checkout@v4
        with:
          # Need this to get version number from last tag
          fetch-depth: 0

      - name: Build sdist and wheel
        run: |
          export SOURCE_DATE_EPOCH=$(git log -1 --pretty=%ct) && \
          pipx run build

      - name: Upload sdist and wheel as artifacts
        uses: actions/upload-artifact@v3
        with:
          name: dist
          path: dist

      - name: Check for packaging errors
        run: pipx run twine check --strict dist/*

      - name: Install python packages
        uses: ./.github/actions/install_requirements
        with:
          python_version: ${{env.CONTAINER_PYTHON}}
          requirements_file: requirements.txt
          install_options: dist/*.whl

      - name: Test module --version works using the installed wheel
        # If more than one module in src/ replace with module name to test
        run: python -m $(ls src | head -1) --version

  container:
    needs: [lint, dist, test]
    runs-on: ubuntu-latest

    permissions:
      contents: read
      packages: write

    env:
      TEST_TAG: "testing"

    steps:
      - name: Checkout
        uses: actions/checkout@v4

      # image names must be all lower case
      - name: Generate image repo name
        run: echo IMAGE_REPOSITORY=ghcr.io/$(tr '[:upper:]' '[:lower:]' <<< "${{ github.repository }}") >> $GITHUB_ENV

      - name: Download wheel and lockfiles
        uses: actions/download-artifact@v3
        with:
          path: artifacts/

      - name: Log in to GitHub Docker Registry
        if: github.event_name != 'pull_request'
        uses: docker/login-action@v3
        with:
          registry: ghcr.io
          username: ${{ github.actor }}
          password: ${{ secrets.GITHUB_TOKEN }}

      - name: Set up Docker Buildx
        id: buildx
        uses: docker/setup-buildx-action@v3

      - name: Build and export to Docker local cache
        uses: docker/build-push-action@v5
        with:
          # Note build-args, context, file, and target must all match between this
          # step and the later build-push-action, otherwise the second build-push-action
          # will attempt to build the image again
          build-args: |
            PIP_OPTIONS=-r lockfiles/requirements.txt dist/*.whl
          context: artifacts/
          file: ./Dockerfile
          target: runtime
          load: true
          tags: ${{ env.TEST_TAG }}
          # If you have a long docker build (2+ minutes), uncomment the
          # following to turn on caching. For short build times this
          # makes it a little slower
          #cache-from: type=gha
          #cache-to: type=gha,mode=max

      - name: Test cli works in cached runtime image
        run: docker run docker.io/library/${{ env.TEST_TAG }} --version

      - name: Create tags for publishing image
        id: meta
        uses: docker/metadata-action@v5
        with:
          images: ${{ env.IMAGE_REPOSITORY }}
          tags: |
            type=ref,event=tag
            type=raw,value=latest, enable=${{ github.ref_type == 'tag' }}
          # type=edge,branch=main
          # Add line above to generate image for every commit to given branch,
          # and uncomment the end of if clause in next step

      - name: Push cached image to container registry
        if: github.ref_type == 'tag' # || github.ref_name == 'main'
<<<<<<< HEAD
        uses: docker/build-push-action@v3
        # This does not build the image again, it will find the image in the
=======
        uses: docker/build-push-action@v5
        # This does not build the image again, it will find the image in the 
>>>>>>> 6f588b90
        # Docker cache and publish it
        with:
          # Note build-args, context, file, and target must all match between this
          # step and the previous build-push-action, otherwise this step will
          # attempt to build the image again
          build-args: |
            PIP_OPTIONS=-r lockfiles/requirements.txt dist/*.whl
          context: artifacts/
          file: ./Dockerfile
          target: runtime
          push: true
          tags: ${{ steps.meta.outputs.tags }}
          labels: ${{ steps.meta.outputs.labels }}

  release:
    # upload to PyPI and make a release on every tag
    needs: [lint, dist, test]
    if: ${{ github.event_name == 'push' && github.ref_type == 'tag' }}
    runs-on: ubuntu-latest
    env:
      HAS_PYPI_TOKEN: ${{ secrets.PYPI_TOKEN != '' }}

    steps:
      - uses: actions/download-artifact@v3

      - name: Fixup blank lockfiles
        # Github release artifacts can't be blank
        run: for f in lockfiles/*; do [ -s $f ] || echo '# No requirements' >> $f; done

      - name: Github Release
        # We pin to the SHA, not the tag, for security reasons.
        # https://docs.github.com/en/actions/learn-github-actions/security-hardening-for-github-actions#using-third-party-actions
        uses: softprops/action-gh-release@de2c0eb89ae2a093876385947365aca7b0e5f844 # v0.1.15
        with:
          prerelease: ${{ contains(github.ref_name, 'a') || contains(github.ref_name, 'b') || contains(github.ref_name, 'rc') }}
          files: |
            dist/*
            lockfiles/*
          generate_release_notes: true
        env:
          GITHUB_TOKEN: ${{ secrets.GITHUB_TOKEN }}

      - name: Publish to PyPI
        if: ${{ env.HAS_PYPI_TOKEN }}
        uses: pypa/gh-action-pypi-publish@release/v1
        with:
          password: ${{ secrets.PYPI_TOKEN }}<|MERGE_RESOLUTION|>--- conflicted
+++ resolved
@@ -179,13 +179,8 @@
 
       - name: Push cached image to container registry
         if: github.ref_type == 'tag' # || github.ref_name == 'main'
-<<<<<<< HEAD
-        uses: docker/build-push-action@v3
-        # This does not build the image again, it will find the image in the
-=======
         uses: docker/build-push-action@v5
         # This does not build the image again, it will find the image in the 
->>>>>>> 6f588b90
         # Docker cache and publish it
         with:
           # Note build-args, context, file, and target must all match between this
