--- conflicted
+++ resolved
@@ -142,18 +142,8 @@
         assert (
             after_command_value["alarm"]["message"] == "I: FAILED WITH THIS WEIRD ERROR"
         )
-<<<<<<< HEAD
-        assert stdout_queue.get(timeout=QUEUE_TIMEOUT) == "I: RUNNING"
-        assert stdout_queue.get(timeout=QUEUE_TIMEOUT) == "\n"
-        # Traceback is printed to terminal via handler
-        assert "RuntimeError: I: FAILED WITH THIS WEIRD ERROR" in stdout_queue.get(
-            timeout=QUEUE_TIMEOUT
-        )
-        assert stdout_queue.get(timeout=QUEUE_TIMEOUT) == "\n"
-=======
         # Failed I process does not increment J
         assert j_values.empty()
->>>>>>> 5231029c
 
         # Second run succeeds
         await ctxt.put(f"{pv_prefix}:Child1:I", True)
