import asyncio
from dataclasses import dataclass

from fastcs.attributes import ONCE, AttrHandlerR, AttrR, AttrRW
from fastcs.backend import Backend, build_controller_api
from fastcs.controller import Controller
from fastcs.cs_methods import Command
from fastcs.datatypes import Int
from fastcs.exceptions import FastCSException
from fastcs.wrappers import command, scan


def test_backend(controller):
    loop = asyncio.get_event_loop()
    backend = Backend(controller, loop)

    # Controller should be initialised by Backend and not connected
    assert controller.initialised
    assert not controller.connected

    # Controller Attributes with a Sender should have a _process_callback created
    assert controller.read_write_int.has_process_callback()

    async def test_wrapper():
        loop.create_task(backend.serve())
        await asyncio.sleep(0)  # Yield to task

        # Controller should have been connected by Backend
        assert controller.connected

        # Scan tasks should be running
        for _ in range(3):
            count = controller.count
            await asyncio.sleep(0.01)
            assert controller.count > count
        backend._stop_scan_tasks()

    loop.run_until_complete(test_wrapper())


def test_controller_api():
    class MyTestController(Controller):
        attr1: AttrRW[int] = AttrRW(Int())

        def __init__(self):
            super().__init__(description="Controller for testing")

            self.attributes["attr2"] = AttrRW(Int())

        @command()
        async def do_nothing(self):
            pass

        @scan(1.0)
        async def scan_nothing(self):
            pass

    controller = MyTestController()
    api = build_controller_api(controller)

    assert api.description == controller.description
    assert list(api.attributes) == ["attr1", "attr2"]
    assert list(api.command_methods) == ["do_nothing"]
    assert list(api.scan_methods) == ["scan_nothing"]


def test_controller_api_methods():
    class MyTestController(Controller):
        def __init__(self):
            super().__init__()

        async def initialise(self):
            async def do_nothing_dynamic() -> None:
                pass

            self.do_nothing_dynamic = Command(do_nothing_dynamic)

        @command()
        async def do_nothing_static(self):
            pass

    controller = MyTestController()
    loop = asyncio.get_event_loop()
    backend = Backend(controller, loop)

    async def test_wrapper():
        await controller.do_nothing_static()
        await controller.do_nothing_dynamic()

        await backend.controller_api.command_methods["do_nothing_static"]()
        await backend.controller_api.command_methods["do_nothing_dynamic"]()

    loop.run_until_complete(test_wrapper())


<<<<<<< HEAD
def test_scan_raises_exception_via_callback():
    class MyTestController(Controller):
        def __init__(self):
            super().__init__()

        @scan(0.1)
        async def raise_exception(self):
            raise ValueError("Scan Exception")

    controller = MyTestController()
    loop = asyncio.get_event_loop()
    backend = Backend(controller, loop)

    exception_info = {}
    # This will intercept the exception raised in _raise_scan_exception
    loop.set_exception_handler(
        lambda _loop, context: exception_info.update(
            {"exception": context.get("exception")}
        )
    )

    async def test_scan_wrapper():
        await backend._start_scan_tasks()
        # This allows scan time to run
        await asyncio.sleep(0.2)
        # _raise_scan_exception should raise an exception
        assert isinstance(exception_info["exception"], FastCSException)
        for task in backend._scan_tasks:
            internal_exception = task.exception()
            assert internal_exception
            # The task exception comes from scan method raise_exception
            assert isinstance(internal_exception, ValueError)
            assert "Scan Exception" == str(internal_exception)

    loop.run_until_complete(test_scan_wrapper())
=======
def test_update_periods():
    @dataclass
    class AttrHandlerTimesCalled(AttrHandlerR):
        update_period: float | None
        _times_called = 0

        async def update(self, attr):
            self._times_called += 1
            await attr.set(self._times_called)

    class MyController(Controller):
        update_once = AttrR(Int(), handler=AttrHandlerTimesCalled(update_period=ONCE))
        update_quickly = AttrR(Int(), handler=AttrHandlerTimesCalled(update_period=0.1))
        update_never = AttrR(Int(), handler=AttrHandlerTimesCalled(update_period=None))

    controller = MyController()
    loop = asyncio.get_event_loop()

    backend = Backend(controller, loop)

    assert controller.update_quickly.get() == 0
    assert controller.update_once.get() == 0
    assert controller.update_never.get() == 0

    async def test_wrapper():
        loop.create_task(backend.serve())
        await asyncio.sleep(1)

    loop.run_until_complete(test_wrapper())
    assert controller.update_quickly.get() > 1
    assert controller.update_once.get() == 1
    assert controller.update_never.get() == 0

    assert len(backend._scan_tasks) == 1
    assert len(backend._initial_coros) == 2
>>>>>>> 5231029c
<|MERGE_RESOLUTION|>--- conflicted
+++ resolved
@@ -93,43 +93,6 @@
     loop.run_until_complete(test_wrapper())
 
 
-<<<<<<< HEAD
-def test_scan_raises_exception_via_callback():
-    class MyTestController(Controller):
-        def __init__(self):
-            super().__init__()
-
-        @scan(0.1)
-        async def raise_exception(self):
-            raise ValueError("Scan Exception")
-
-    controller = MyTestController()
-    loop = asyncio.get_event_loop()
-    backend = Backend(controller, loop)
-
-    exception_info = {}
-    # This will intercept the exception raised in _raise_scan_exception
-    loop.set_exception_handler(
-        lambda _loop, context: exception_info.update(
-            {"exception": context.get("exception")}
-        )
-    )
-
-    async def test_scan_wrapper():
-        await backend._start_scan_tasks()
-        # This allows scan time to run
-        await asyncio.sleep(0.2)
-        # _raise_scan_exception should raise an exception
-        assert isinstance(exception_info["exception"], FastCSException)
-        for task in backend._scan_tasks:
-            internal_exception = task.exception()
-            assert internal_exception
-            # The task exception comes from scan method raise_exception
-            assert isinstance(internal_exception, ValueError)
-            assert "Scan Exception" == str(internal_exception)
-
-    loop.run_until_complete(test_scan_wrapper())
-=======
 def test_update_periods():
     @dataclass
     class AttrHandlerTimesCalled(AttrHandlerR):
@@ -165,4 +128,40 @@
 
     assert len(backend._scan_tasks) == 1
     assert len(backend._initial_coros) == 2
->>>>>>> 5231029c
+
+
+def test_scan_raises_exception_via_callback():
+    class MyTestController(Controller):
+        def __init__(self):
+            super().__init__()
+
+        @scan(0.1)
+        async def raise_exception(self):
+            raise ValueError("Scan Exception")
+
+    controller = MyTestController()
+    loop = asyncio.get_event_loop()
+    backend = Backend(controller, loop)
+
+    exception_info = {}
+    # This will intercept the exception raised in _raise_scan_exception
+    loop.set_exception_handler(
+        lambda _loop, context: exception_info.update(
+            {"exception": context.get("exception")}
+        )
+    )
+
+    async def test_scan_wrapper():
+        await backend.serve()
+        # This allows scan time to run
+        await asyncio.sleep(0.2)
+        # _raise_scan_exception should raise an exception
+        assert isinstance(exception_info["exception"], FastCSException)
+        for task in backend._scan_tasks:
+            internal_exception = task.exception()
+            assert internal_exception
+            # The task exception comes from scan method raise_exception
+            assert isinstance(internal_exception, ValueError)
+            assert "Scan Exception" == str(internal_exception)
+
+    loop.run_until_complete(test_scan_wrapper())