--- conflicted
+++ resolved
@@ -105,14 +105,10 @@
 
 # This means you can link things like `str` and `asyncio` to the relevant
 # docs in the python documentation.
-<<<<<<< HEAD
-intersphinx_mapping = dict(
-    python=("https://docs.python.org/3/", None),
-    numpy=("https://numpy.org/doc/stable/", None),
-)
-=======
-intersphinx_mapping = {"python": ("https://docs.python.org/3/", None)}
->>>>>>> 6f588b90
+intersphinx_mapping = {
+    "python": ("https://docs.python.org/3/", None),
+    "numpy": ("https://numpy.org/doc/stable/", None),
+}
 
 # A dictionary of graphviz graph attributes for inheritance diagrams.
 inheritance_graph_attrs = {"rankdir": "TB"}
